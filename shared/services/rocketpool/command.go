package rocketpool

import (
	"io"
	"os/exec"

	"golang.org/x/crypto/ssh"
)

// A command to be executed either locally or remotely
type command struct {
	cmd     *exec.Cmd
	session *ssh.Session
	cmdText string
}

// Create a command to be run by the Rocket Pool client
func (c *Client) newCommand(cmdText string) (*command, error) {
	if c.client == nil {
		return &command{
			cmd:     exec.Command("sh", "-c", cmdText),
			cmdText: cmdText,
		}, nil
	} else {
		session, err := c.client.NewSession()
		if err != nil {
			return nil, err
		}
		return &command{
			session: session,
			cmdText: cmdText,
		}, nil
	}
}

// Close the command session
func (c *command) Close() error {
	if c.session != nil {
		return c.session.Close()
	}
	return nil
}

// Run the command
func (c *command) Run() error {
	if c.cmd != nil {
		return c.cmd.Run()
	} else {
		return c.session.Run(c.cmdText)
	}
}

<<<<<<< HEAD
=======
// Start executes the command. Don't forget to call Wait
func (c *command) Start() error {
	if c.cmd != nil {
		return c.cmd.Start()
	} else {
		return c.session.Start(c.cmdText)
	}
}

// Wait for the command to exit
func (c *command) Wait() error {
	if c.cmd != nil {
		return c.cmd.Wait()
	} else {
		return c.session.Wait()
	}
}

>>>>>>> 51d14909
// Run the command and return its output
func (c *command) Output() ([]byte, error) {
	if c.cmd != nil {
		return c.cmd.Output()
	} else {
		return c.session.Output(c.cmdText)
	}
}

// Get a pipe to the command's stdout
func (c *command) StdoutPipe() (io.Reader, error) {
	if c.cmd != nil {
		return c.cmd.StdoutPipe()
	} else {
		return c.session.StdoutPipe()
	}
}

// Get a pipe to the command's stderr
func (c *command) StderrPipe() (io.Reader, error) {
<<<<<<< HEAD
	if c.cmd != nil {
		return c.cmd.StderrPipe()
	} else {
		return c.session.StderrPipe()
	}
=======
    if c.cmd != nil {
        return c.cmd.StderrPipe()
    } else {
        return c.session.StderrPipe()
    }
}

// OutputPipes pipes for stdout and stderr
func (c *command) OutputPipes() (io.Reader, io.Reader, error) {
	cmdOut, err := c.StdoutPipe()
	if err != nil {
		return nil, nil, err
	}
	cmdErr, err := c.StderrPipe()

	return cmdOut, cmdErr, err
>>>>>>> 51d14909
}<|MERGE_RESOLUTION|>--- conflicted
+++ resolved
@@ -50,8 +50,6 @@
 	}
 }
 
-<<<<<<< HEAD
-=======
 // Start executes the command. Don't forget to call Wait
 func (c *command) Start() error {
 	if c.cmd != nil {
@@ -70,7 +68,6 @@
 	}
 }
 
->>>>>>> 51d14909
 // Run the command and return its output
 func (c *command) Output() ([]byte, error) {
 	if c.cmd != nil {
@@ -91,18 +88,11 @@
 
 // Get a pipe to the command's stderr
 func (c *command) StderrPipe() (io.Reader, error) {
-<<<<<<< HEAD
 	if c.cmd != nil {
 		return c.cmd.StderrPipe()
 	} else {
 		return c.session.StderrPipe()
 	}
-=======
-    if c.cmd != nil {
-        return c.cmd.StderrPipe()
-    } else {
-        return c.session.StderrPipe()
-    }
 }
 
 // OutputPipes pipes for stdout and stderr
@@ -114,5 +104,4 @@
 	cmdErr, err := c.StderrPipe()
 
 	return cmdOut, cmdErr, err
->>>>>>> 51d14909
 }