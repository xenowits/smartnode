package config

import (
	"runtime"

	"github.com/pbnjay/memory"
)

// Constants
<<<<<<< HEAD
const (
	gethTagStable        string = "ethereum/client-go:v1.10.16"
	gethTagKiln          string = "rocketpool/client-go:kiln-v2a"
	gethEventLogInterval int    = 25000
)
=======
const gethTag string = "ethereum/client-go:v1.10.17"
const gethEventLogInterval int = 25000
>>>>>>> c0140848

// Defaults
const defaultGethP2pPort uint16 = 30303

// Configuration for Geth
type GethConfig struct {
	Title string `yaml:"title,omitempty"`

	// Common parameters that Geth doesn't support and should be hidden
	UnsupportedCommonParams []string `yaml:"unsupportedCommonParams,omitempty"`

	// Compatible consensus clients
	CompatibleConsensusClients []ConsensusClient `yaml:"compatibleConsensusClients,omitempty"`

	// The max number of events to query in a single event log query
	EventLogInterval int `yaml:"eventLogInterval,omitempty"`

	// Size of Geth's Cache
	CacheSize Parameter `yaml:"cacheSize,omitempty"`

	// Max number of P2P peers to connect to
	MaxPeers Parameter `yaml:"maxPeers,omitempty"`

	// P2P traffic port
	P2pPort Parameter `yaml:"p2pPort,omitempty"`

	// Label for Ethstats
	EthstatsLabel Parameter `yaml:"ethstatsLabel,omitempty"`

	// Login info for Ethstats
	EthstatsLogin Parameter `yaml:"ethstatsLogin,omitempty"`

	// The Docker Hub tag for Geth
	ContainerTag Parameter `yaml:"containerTag,omitempty"`

	// Custom command line flags
	AdditionalFlags Parameter `yaml:"additionalFlags,omitempty"`
}

// Generates a new Geth configuration
func NewGethConfig(config *RocketPoolConfig, isFallback bool) *GethConfig {

	prefix := ""
	if isFallback {
		prefix = "FALLBACK_"
	}

	title := "Geth Settings"
	if isFallback {
		title = "Fallback Geth Settings"
	}

	return &GethConfig{
		Title: title,

		UnsupportedCommonParams: []string{},

		CompatibleConsensusClients: []ConsensusClient{
			ConsensusClient_Lighthouse,
			ConsensusClient_Nimbus,
			ConsensusClient_Prysm,
			ConsensusClient_Teku,
		},

		EventLogInterval: gethEventLogInterval,

		CacheSize: Parameter{
			ID:                   "cache",
			Name:                 "Cache Size",
			Description:          "The amount of RAM (in MB) you want Geth's cache to use. Larger values mean your disk space usage will increase slower, and you will have to prune less frequently. The default is based on how much total RAM your system has but you can adjust it manually.",
			Type:                 ParameterType_Uint,
			Default:              map[Network]interface{}{Network_All: calculateGethCache()},
			AffectsContainers:    []ContainerID{ContainerID_Eth1},
			EnvironmentVariables: []string{prefix + "EC_CACHE_SIZE"},
			CanBeBlank:           false,
			OverwriteOnUpgrade:   false,
		},

		MaxPeers: Parameter{
			ID:                   "maxPeers",
			Name:                 "Max Peers",
			Description:          "The maximum number of peers Geth should connect to. This can be lowered to improve performance on low-power systems or constrained networks. We recommend keeping it at 12 or higher.",
			Type:                 ParameterType_Uint16,
			Default:              map[Network]interface{}{Network_All: calculateGethPeers()},
			AffectsContainers:    []ContainerID{ContainerID_Eth1},
			EnvironmentVariables: []string{prefix + "EC_MAX_PEERS"},
			CanBeBlank:           false,
			OverwriteOnUpgrade:   false,
		},

		P2pPort: Parameter{
			ID:                   "p2pPort",
			Name:                 "P2P Port",
			Description:          "The port Geth should use for P2P (blockchain) traffic to communicate with other nodes.",
			Type:                 ParameterType_Uint16,
			Default:              map[Network]interface{}{Network_All: defaultGethP2pPort},
			AffectsContainers:    []ContainerID{ContainerID_Eth1},
			EnvironmentVariables: []string{prefix + "EC_P2P_PORT"},
			CanBeBlank:           false,
			OverwriteOnUpgrade:   false,
		},

		EthstatsLabel: Parameter{
			ID:                   "ethstatsLabel",
			Name:                 "ETHStats Label",
			Description:          "If you would like to report your Execution client statistics to https://ethstats.net/, enter the label you want to use here.",
			Type:                 ParameterType_String,
			Default:              map[Network]interface{}{Network_All: ""},
			AffectsContainers:    []ContainerID{ContainerID_Eth1},
			EnvironmentVariables: []string{prefix + "ETHSTATS_LABEL"},
			CanBeBlank:           true,
			OverwriteOnUpgrade:   false,
		},

		EthstatsLogin: Parameter{
			ID:                   "ethstatsLogin",
			Name:                 "ETHStats Login",
			Description:          "If you would like to report your Execution client statistics to https://ethstats.net/, enter the login you want to use here.",
			Type:                 ParameterType_String,
			Default:              map[Network]interface{}{Network_All: ""},
			AffectsContainers:    []ContainerID{ContainerID_Eth1},
			EnvironmentVariables: []string{prefix + "ETHSTATS_LOGIN"},
			CanBeBlank:           true,
			OverwriteOnUpgrade:   false,
		},

		ContainerTag: Parameter{
			ID:          "containerTag",
			Name:        "Container Tag",
			Description: "The tag name of the Geth container you want to use on Docker Hub.",
			Type:        ParameterType_String,
			Default: map[Network]interface{}{
				Network_Mainnet: gethTagStable,
				Network_Prater:  gethTagStable,
				Network_Kiln:    gethTagKiln,
			},
			AffectsContainers:    []ContainerID{ContainerID_Eth1},
			EnvironmentVariables: []string{prefix + "EC_CONTAINER_TAG"},
			CanBeBlank:           false,
			OverwriteOnUpgrade:   true,
		},

		AdditionalFlags: Parameter{
			ID:                   "additionalFlags",
			Name:                 "Additional Flags",
			Description:          "Additional custom command line flags you want to pass to Geth, to take advantage of other settings that the Smartnode's configuration doesn't cover.",
			Type:                 ParameterType_String,
			Default:              map[Network]interface{}{Network_All: ""},
			AffectsContainers:    []ContainerID{ContainerID_Eth1},
			EnvironmentVariables: []string{prefix + "EC_ADDITIONAL_FLAGS"},
			CanBeBlank:           true,
			OverwriteOnUpgrade:   false,
		},
	}
}

// Calculate the recommended size for Geth's cache based on the amount of system RAM
func calculateGethCache() uint64 {
	totalMemoryGB := memory.TotalMemory() / 1024 / 1024 / 1024

	if totalMemoryGB == 0 {
		return 0
	} else if totalMemoryGB < 9 {
		return 256
	} else if totalMemoryGB < 13 {
		return 2048
	} else if totalMemoryGB < 17 {
		return 4096
	} else if totalMemoryGB < 25 {
		return 8192
	} else if totalMemoryGB < 33 {
		return 12288
	} else {
		return 16384
	}
}

// Calculate the default number of Geth peers
func calculateGethPeers() uint16 {
	if runtime.GOARCH == "arm64" {
		return 25
	}
	return 50
}

// Get the parameters for this config
func (config *GethConfig) GetParameters() []*Parameter {
	return []*Parameter{
		&config.CacheSize,
		&config.MaxPeers,
		&config.P2pPort,
		&config.EthstatsLabel,
		&config.EthstatsLogin,
		&config.ContainerTag,
		&config.AdditionalFlags,
	}
}

// The the title for the config
func (config *GethConfig) GetConfigTitle() string {
	return config.Title
}<|MERGE_RESOLUTION|>--- conflicted
+++ resolved
@@ -7,16 +7,10 @@
 )
 
 // Constants
-<<<<<<< HEAD
 const (
-	gethTagStable        string = "ethereum/client-go:v1.10.16"
-	gethTagKiln          string = "rocketpool/client-go:kiln-v2a"
+	gethTag              string = "ethereum/client-go:v1.10.17"
 	gethEventLogInterval int    = 25000
 )
-=======
-const gethTag string = "ethereum/client-go:v1.10.17"
-const gethEventLogInterval int = 25000
->>>>>>> c0140848
 
 // Defaults
 const defaultGethP2pPort uint16 = 30303
@@ -144,15 +138,11 @@
 		},
 
 		ContainerTag: Parameter{
-			ID:          "containerTag",
-			Name:        "Container Tag",
-			Description: "The tag name of the Geth container you want to use on Docker Hub.",
-			Type:        ParameterType_String,
-			Default: map[Network]interface{}{
-				Network_Mainnet: gethTagStable,
-				Network_Prater:  gethTagStable,
-				Network_Kiln:    gethTagKiln,
-			},
+			ID:                   "containerTag",
+			Name:                 "Container Tag",
+			Description:          "The tag name of the Geth container you want to use on Docker Hub.",
+			Type:                 ParameterType_String,
+			Default:              map[Network]interface{}{Network_All: gethTag},
 			AffectsContainers:    []ContainerID{ContainerID_Eth1},
 			EnvironmentVariables: []string{prefix + "EC_CONTAINER_TAG"},
 			CanBeBlank:           false,
