package api

import (
	"fmt"
	"math/big"
	"time"

	"github.com/ethereum/go-ethereum/common"
	"github.com/rocket-pool/rocketpool-go/rocketpool"
	"github.com/rocket-pool/rocketpool-go/settings/protocol"
	"github.com/rocket-pool/rocketpool-go/utils"
	"github.com/rocket-pool/rocketpool-go/utils/eth"
	"github.com/rocket-pool/smartnode/shared/services/config"
	"github.com/rocket-pool/smartnode/shared/utils/log"
	"github.com/rocket-pool/smartnode/shared/utils/math"
)

// The fraction of the timeout period to trigger overdue transactions
const TimeoutSafetyFactor int = 2

// Print the gas price and cost of a TX
func PrintAndCheckGasInfo(gasInfo rocketpool.GasInfo, checkThreshold bool, gasThresholdGwei float64, logger log.ColorLogger, maxFeeWei *big.Int, gasLimit uint64) bool {

	// Check the gas threshold if requested
	if checkThreshold {
		gasThresholdWei := math.RoundUp(gasThresholdGwei*eth.WeiPerGwei, 0)
		gasThreshold := new(big.Int).SetUint64(uint64(gasThresholdWei))
		if maxFeeWei.Cmp(gasThreshold) != -1 {
			logger.Printlnf("Current network gas price is %.2f Gwei, which is not lower than the set threshold of %.2f Gwei. "+
				"Aborting the transaction.", eth.WeiToGwei(maxFeeWei), gasThresholdGwei)
			return false
		}
	} else {
		logger.Println("This transaction does not check the gas threshold limit, continuing...")
	}

	// Print the total TX cost
	var gas *big.Int
	var safeGas *big.Int
	if gasLimit != 0 {
		gas = new(big.Int).SetUint64(gasLimit)
		safeGas = gas
	} else {
		gas = new(big.Int).SetUint64(gasInfo.EstGasLimit)
		safeGas = new(big.Int).SetUint64(gasInfo.SafeGasLimit)
	}
	totalGasWei := new(big.Int).Mul(maxFeeWei, gas)
	totalSafeGasWei := new(big.Int).Mul(maxFeeWei, safeGas)
	logger.Printlnf("This transaction will use a max fee of %.6f Gwei, for a total of up to %.6f - %.6f ETH.",
		eth.WeiToGwei(maxFeeWei),
		math.RoundDown(eth.WeiToEth(totalGasWei), 6),
		math.RoundDown(eth.WeiToEth(totalSafeGasWei), 6))

	return true
}

<<<<<<< HEAD
// Print a TX's details to the logger and waits for it to be included in a block.
=======
// Print a TX's details to the logger and waits for it to validated.
>>>>>>> 4bb94dc9
func PrintAndWaitForTransaction(cfg *config.RocketPoolConfig, hash common.Hash, ec rocketpool.ExecutionClient, logger log.ColorLogger) error {

	txWatchUrl := cfg.Smartnode.GetTxWatchUrl()
	hashString := hash.String()

	logger.Printlnf("Transaction has been submitted with hash %s.", hashString)
	if txWatchUrl != "" {
		logger.Printlnf("You may follow its progress by visiting:")
		logger.Printlnf("%s/%s\n", txWatchUrl, hashString)
	}
<<<<<<< HEAD
	logger.Println("Waiting for the transaction to be included in a block...")

	// Wait for the TX to be included in a block
	if _, err := utils.WaitForTransaction(ec, hash); err != nil {
		return fmt.Errorf("Error waiting for transaction: %w", err)
=======
	logger.Println("Waiting for the transaction to be validated...")

	// Wait for the TX to be validated
	if _, err := utils.WaitForTransaction(ec, hash); err != nil {
		return fmt.Errorf("Error validating transaction: %w", err)
>>>>>>> 4bb94dc9
	}

	return nil

}

// True if a transaction is due and needs to bypass the gas threshold
func IsTransactionDue(rp *rocketpool.RocketPool, startTime time.Time) (bool, time.Duration, error) {

	// Get the dissolve timeout
	timeout, err := protocol.GetMinipoolLaunchTimeout(rp, nil)
	if err != nil {
		return false, 0, err
	}

	dueTime := timeout / time.Duration(TimeoutSafetyFactor)
	isDue := time.Since(startTime) > dueTime
	timeUntilDue := time.Until(startTime.Add(dueTime))
	return isDue, timeUntilDue, nil

}<|MERGE_RESOLUTION|>--- conflicted
+++ resolved
@@ -54,11 +54,7 @@
 	return true
 }
 
-<<<<<<< HEAD
-// Print a TX's details to the logger and waits for it to be included in a block.
-=======
 // Print a TX's details to the logger and waits for it to validated.
->>>>>>> 4bb94dc9
 func PrintAndWaitForTransaction(cfg *config.RocketPoolConfig, hash common.Hash, ec rocketpool.ExecutionClient, logger log.ColorLogger) error {
 
 	txWatchUrl := cfg.Smartnode.GetTxWatchUrl()
@@ -69,19 +65,11 @@
 		logger.Printlnf("You may follow its progress by visiting:")
 		logger.Printlnf("%s/%s\n", txWatchUrl, hashString)
 	}
-<<<<<<< HEAD
-	logger.Println("Waiting for the transaction to be included in a block...")
+	logger.Println("Waiting for the transaction to be validated...")
 
 	// Wait for the TX to be included in a block
 	if _, err := utils.WaitForTransaction(ec, hash); err != nil {
 		return fmt.Errorf("Error waiting for transaction: %w", err)
-=======
-	logger.Println("Waiting for the transaction to be validated...")
-
-	// Wait for the TX to be validated
-	if _, err := utils.WaitForTransaction(ec, hash); err != nil {
-		return fmt.Errorf("Error validating transaction: %w", err)
->>>>>>> 4bb94dc9
 	}
 
 	return nil
