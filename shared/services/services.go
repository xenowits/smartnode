--- conflicted
+++ resolved
@@ -144,14 +144,9 @@
         if err != nil { return }
         nodeWallet, err = wallet.NewWallet(os.ExpandEnv(cfg.Smartnode.WalletPath), cfg.Chains.Eth1.ChainID, gasPrice, gasLimit, pm)
         if err == nil {
-<<<<<<< HEAD
-            lighthouseKeystore := lhkeystore.NewKeystore(cfg.Smartnode.ValidatorKeychainPath, pm)
-            prysmKeystore := prkeystore.NewKeystore(cfg.Smartnode.ValidatorKeychainPath, pm)
-            tekuKeystore := tkkeystore.NewKeystore(cfg.Smartnode.ValidatorKeychainPath, pm)
-=======
             lighthouseKeystore := lhkeystore.NewKeystore(os.ExpandEnv(cfg.Smartnode.ValidatorKeychainPath), pm)
             prysmKeystore := prkeystore.NewKeystore(os.ExpandEnv(cfg.Smartnode.ValidatorKeychainPath), pm)
->>>>>>> c0225df4
+            tekuKeystore := tkkeystore.NewKeystore(cfg.Smartnode.ValidatorKeychainPath, pm)
             nodeWallet.AddKeystore("lighthouse", lighthouseKeystore)
             nodeWallet.AddKeystore("prysm", prysmKeystore)
             nodeWallet.AddKeystore("teku", tekuKeystore)
