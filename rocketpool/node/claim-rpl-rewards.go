--- conflicted
+++ resolved
@@ -1,13 +1,9 @@
 package node
 
 import (
-<<<<<<< HEAD
-	"math/big"
-=======
 	"fmt"
 	"math/big"
 	"strconv"
->>>>>>> 7e93da10
 
 	"github.com/rocket-pool/rocketpool-go/rewards"
 	"github.com/rocket-pool/rocketpool-go/rocketpool"
