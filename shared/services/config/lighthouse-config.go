--- conflicted
+++ resolved
@@ -1,15 +1,10 @@
 package config
 
-<<<<<<< HEAD
 const (
-	lighthouseTag                  string = "sigp/lighthouse:v2.3.0-rc.0"
+	lighthouseTag                  string = "sigp/lighthouse:v2.3.0"
 	defaultLhMaxPeers              uint16 = 80
 	LighthouseFeeRecipientFilename string = "rp-fee-recipients.txt"
 )
-=======
-const lighthouseTag string = "sigp/lighthouse:v2.3.0"
-const defaultLhMaxPeers uint16 = 80
->>>>>>> 1bf17bb0
 
 // Configuration for Lighthouse
 type LighthouseConfig struct {
