--- conflicted
+++ resolved
@@ -37,11 +37,8 @@
 }
 type Chain struct {
     Provider string                     `yaml:"provider,omitempty"`
-<<<<<<< HEAD
-    WsProvider string                   `yaml:"ws_provider,omitempty"` // Websocket API for ETH1
-=======
+    WsProvider string                   `yaml:"wsProvider,omitempty"`
     ChainID string                      `yaml:"chainID,omitempty"`
->>>>>>> d6a12483
     Client struct {
         Options []ClientOption          `yaml:"options,omitempty"`
         Selected string                 `yaml:"selected,omitempty"`
