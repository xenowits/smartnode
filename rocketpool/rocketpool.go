package main

import (
    "fmt"
    "os"

    "github.com/urfave/cli"

    "github.com/rocket-pool/smartnode/rocketpool/api"
    "github.com/rocket-pool/smartnode/rocketpool/node"
    "github.com/rocket-pool/smartnode/rocketpool/watchtower"
    apiutils "github.com/rocket-pool/smartnode/shared/utils/api"
)


// Run
func main() {

    // Initialise application
    app := cli.NewApp()

    // Set application info
    app.Name = "rocketpool"
    app.Usage = "Rocket Pool service"
    app.Version = "1.0.0-beta.2"
    app.Authors = []cli.Author{
        cli.Author{
            Name:  "David Rugendyke",
            Email: "david@rocketpool.net",
        },
        cli.Author{
            Name:  "Jake Pospischil",
            Email: "jake@rocketpool.net",
        },
    }
    app.Copyright = "(c) 2020 Rocket Pool Pty Ltd"

    // Set application flags
    app.Flags = []cli.Flag{
        cli.StringFlag{
            Name:  "config, c",
            Usage: "Rocket Pool service global config absolute `path`",
            Value: "/.rocketpool/config.yml",
        },
        cli.StringFlag{
            Name:  "settings, s",
            Usage: "Rocket Pool service user config absolute `path`",
            Value: "/.rocketpool/settings.yml",
        },
        cli.StringFlag{
            Name:  "storageAddress, a",
            Usage: "Rocket Pool storage contract `address`",
        },
        cli.StringFlag{
<<<<<<< HEAD
            Name:  "rplFaucetAddress, f",
            Usage: "Rocket Pool RPL token faucet `address`",
=======
            Name:  "oneInchOracleAddress, o",
            Usage: "1inch exchange oracle contract `address`",
>>>>>>> be0d6a16
        },
        cli.StringFlag{
            Name:  "password, p",
            Usage: "Rocket Pool wallet password file absolute `path`",
        },
        cli.StringFlag{
            Name:  "wallet, w",
            Usage: "Rocket Pool wallet file absolute `path`",
        },
        cli.StringFlag{
            Name:  "validatorKeychain, k",
            Usage: "Rocket Pool validator keychain absolute `path`",
        },
        cli.StringFlag{
            Name:  "eth1Provider, e",
            Usage: "Eth 1.0 provider `address`",
        },
        cli.StringFlag{
            Name:  "eth2Provider, b",
            Usage: "Eth 2.0 provider `address`",
        },
        cli.StringFlag{
            Name:  "gasPrice, g",
            Usage: "Desired gas price in gwei",
        },
        cli.StringFlag{
            Name:  "gasLimit, l",
            Usage: "Desired gas limit",
        },
    }

    // Register commands
           api.RegisterCommands(app, "api",        []string{"a"})
          node.RegisterCommands(app, "node",       []string{"n"})
    watchtower.RegisterCommands(app, "watchtower", []string{"w"})

    // Get command being run
    var commandName string
    app.Before = func(c *cli.Context) error {
        commandName = c.Args().First()
        return nil
    }

    // Run application
    if err := app.Run(os.Args); err != nil {
        if commandName == "api" {
            apiutils.PrintErrorResponse(err)
        } else {
            fmt.Fprintln(os.Stderr, err)
            os.Exit(1)
        }
    }

}
<|MERGE_RESOLUTION|>--- conflicted
+++ resolved
@@ -52,13 +52,12 @@
             Usage: "Rocket Pool storage contract `address`",
         },
         cli.StringFlag{
-<<<<<<< HEAD
+            Name:  "oneInchOracleAddress, o",
+            Usage: "1inch exchange oracle contract `address`",
+        },
+        cli.StringFlag{
             Name:  "rplFaucetAddress, f",
             Usage: "Rocket Pool RPL token faucet `address`",
-=======
-            Name:  "oneInchOracleAddress, o",
-            Usage: "1inch exchange oracle contract `address`",
->>>>>>> be0d6a16
         },
         cli.StringFlag{
             Name:  "password, p",
