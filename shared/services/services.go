package services

import (
    "fmt"
    "math/big"
    "os"
    "sync"

    "github.com/docker/docker/client"
    "github.com/ethereum/go-ethereum/common"
    "github.com/ethereum/go-ethereum/ethclient"
    "github.com/rocket-pool/rocketpool-go/rocketpool"
    "github.com/urfave/cli"

    "github.com/rocket-pool/smartnode/shared/services/beacon"
    "github.com/rocket-pool/smartnode/shared/services/beacon/lighthouse"
    "github.com/rocket-pool/smartnode/shared/services/beacon/nimbus"
    "github.com/rocket-pool/smartnode/shared/services/beacon/prysm"
    "github.com/rocket-pool/smartnode/shared/services/beacon/teku"
    "github.com/rocket-pool/smartnode/shared/services/config"
    "github.com/rocket-pool/smartnode/shared/services/contracts"
    "github.com/rocket-pool/smartnode/shared/services/passwords"
    "github.com/rocket-pool/smartnode/shared/services/wallet"
    lhkeystore "github.com/rocket-pool/smartnode/shared/services/wallet/keystore/lighthouse"
    nmkeystore "github.com/rocket-pool/smartnode/shared/services/wallet/keystore/nimbus"
    prkeystore "github.com/rocket-pool/smartnode/shared/services/wallet/keystore/prysm"
    tkkeystore "github.com/rocket-pool/smartnode/shared/services/wallet/keystore/teku"
)


// Config
const DockerAPIVersion = "1.40"


// Service instances & initializers
var (
    cfg config.RocketPoolConfig
    passwordManager *passwords.PasswordManager
    nodeWallet *wallet.Wallet
    ethClient *ethclient.Client
    mainnetEthClient *ethclient.Client
    rocketPool *rocketpool.RocketPool
<<<<<<< HEAD
    rplFaucet *contracts.RPLFaucet
=======
    oneInchOracle *contracts.OneInchOracle
>>>>>>> be0d6a16
    beaconClient beacon.Client
    docker *client.Client

    initCfg sync.Once
    initPasswordManager sync.Once
    initNodeWallet sync.Once
    initEthClient sync.Once
    initMainnetEthClient sync.Once
    initRocketPool sync.Once
<<<<<<< HEAD
    initRplFaucet sync.Once
=======
    initOneInchOracle sync.Once
>>>>>>> be0d6a16
    initBeaconClient sync.Once
    initDocker sync.Once
)


//
// Service providers
//


func GetConfig(c *cli.Context) (config.RocketPoolConfig, error) {
    return getConfig(c)
}


func GetPasswordManager(c *cli.Context) (*passwords.PasswordManager, error) {
    cfg, err := getConfig(c)
    if err != nil {
        return nil, err
    }
    return getPasswordManager(cfg), nil
}


func GetWallet(c *cli.Context) (*wallet.Wallet, error) {
    cfg, err := getConfig(c)
    if err != nil {
        return nil, err
    }
    pm := getPasswordManager(cfg)
    return getWallet(cfg, pm)
}


func GetEthClient(c *cli.Context) (*ethclient.Client, error) {
    cfg, err := getConfig(c)
    if err != nil {
        return nil, err
    }
    return getEthClient(cfg)
}


func GetMainnetEthClient(c *cli.Context) (*ethclient.Client, error) {
    cfg, err := getConfig(c)
    if err != nil {
        return nil, err
    }
    return getMainnetEthClient(cfg)
}


func GetRocketPool(c *cli.Context) (*rocketpool.RocketPool, error) {
    cfg, err := getConfig(c)
    if err != nil {
        return nil, err
    }
    ec, err := getEthClient(cfg)
    if err != nil {
        return nil, err
    }
    return getRocketPool(cfg, ec)
}


<<<<<<< HEAD
func GetRplFaucet(c *cli.Context) (*contracts.RPLFaucet, error) {
=======
func GetOneInchOracle(c *cli.Context) (*contracts.OneInchOracle, error) {
>>>>>>> be0d6a16
    cfg, err := getConfig(c)
    if err != nil {
        return nil, err
    }
<<<<<<< HEAD
    ec, err := getEthClient(cfg)
    if err != nil {
        return nil, err
    }
    return getRplFaucet(cfg, ec)
=======
    mnec, err := getMainnetEthClient(cfg)
    if err != nil {
        return nil, err
    }
    return getOneInchOracle(cfg, mnec)
>>>>>>> be0d6a16
}


func GetBeaconClient(c *cli.Context) (beacon.Client, error) {
    cfg, err := getConfig(c)
    if err != nil {
        return nil, err
    }
    return getBeaconClient(cfg)
}


func GetDocker(c *cli.Context) (*client.Client, error) {
    return getDocker()
}


//
// Service instance getters
//


func getConfig(c *cli.Context) (config.RocketPoolConfig, error) {
    var err error
    initCfg.Do(func() {
        cfg, err = config.Load(c)
    })
    return cfg, err
}


func getPasswordManager(cfg config.RocketPoolConfig) *passwords.PasswordManager {
    initPasswordManager.Do(func() {
        passwordManager = passwords.NewPasswordManager(os.ExpandEnv(cfg.Smartnode.PasswordPath))
    })
    return passwordManager
}


func getWallet(cfg config.RocketPoolConfig, pm *passwords.PasswordManager) (*wallet.Wallet, error) {
    var err error
    initNodeWallet.Do(func() {
        var gasPrice *big.Int
        var gasLimit uint64
        gasPrice, err = cfg.GetGasPrice()
        if err != nil { return }
        gasLimit, err = cfg.GetGasLimit()
        if err != nil { return }
        nodeWallet, err = wallet.NewWallet(os.ExpandEnv(cfg.Smartnode.WalletPath), cfg.Chains.Eth1.ChainID, gasPrice, gasLimit, pm)
        if err != nil { return }
        lighthouseKeystore := lhkeystore.NewKeystore(os.ExpandEnv(cfg.Smartnode.ValidatorKeychainPath), pm)
        nimbusKeystore := nmkeystore.NewKeystore(os.ExpandEnv(cfg.Smartnode.ValidatorKeychainPath), pm)
        prysmKeystore := prkeystore.NewKeystore(os.ExpandEnv(cfg.Smartnode.ValidatorKeychainPath), pm)
        tekuKeystore := tkkeystore.NewKeystore(os.ExpandEnv(cfg.Smartnode.ValidatorKeychainPath), pm)
        nodeWallet.AddKeystore("lighthouse", lighthouseKeystore)
        nodeWallet.AddKeystore("nimbus", nimbusKeystore)
        nodeWallet.AddKeystore("prysm", prysmKeystore)
        nodeWallet.AddKeystore("teku", tekuKeystore)
    })
    return nodeWallet, err
}


func getEthClient(cfg config.RocketPoolConfig) (*ethclient.Client, error) {
    var err error
    initEthClient.Do(func() {
        ethClient, err = ethclient.Dial(cfg.Chains.Eth1.Provider)
    })
    return ethClient, err
}


func getMainnetEthClient(cfg config.RocketPoolConfig) (*ethclient.Client, error) {
    var err error
    initMainnetEthClient.Do(func() {
        mainnetEthClient, err = ethclient.Dial(cfg.Chains.Eth1.MainnetProvider)
    })
    return mainnetEthClient, err
}


func getRocketPool(cfg config.RocketPoolConfig, client *ethclient.Client) (*rocketpool.RocketPool, error) {
    var err error
    initRocketPool.Do(func() {
        rocketPool, err = rocketpool.NewRocketPool(client, common.HexToAddress(cfg.Rocketpool.StorageAddress))
    })
    return rocketPool, err
}


<<<<<<< HEAD
func getRplFaucet(cfg config.RocketPoolConfig, client *ethclient.Client) (*contracts.RPLFaucet, error) {
    var err error
    initRplFaucet.Do(func() {
        rplFaucet, err = contracts.NewRPLFaucet(common.HexToAddress(cfg.Rocketpool.RPLFaucetAddress), client)
    })
    return rplFaucet, err
=======
func getOneInchOracle(cfg config.RocketPoolConfig, client *ethclient.Client) (*contracts.OneInchOracle, error) {
    var err error
    initOneInchOracle.Do(func() {
        oneInchOracle, err = contracts.NewOneInchOracle(common.HexToAddress(cfg.Rocketpool.OneInchOracleAddress), client)
    })
    return oneInchOracle, err
>>>>>>> be0d6a16
}


func getBeaconClient(cfg config.RocketPoolConfig) (beacon.Client, error) {
    var err error
    initBeaconClient.Do(func() {
        switch cfg.Chains.Eth2.Client.Selected {
            case "lighthouse":
                beaconClient = lighthouse.NewClient(cfg.Chains.Eth2.Provider)
            case "nimbus":
                beaconClient, err = nimbus.NewClient(cfg.Chains.Eth2.Provider)
            case "prysm":
                beaconClient, err = prysm.NewClient(cfg.Chains.Eth2.Provider)
            case "teku":
                beaconClient = teku.NewClient(cfg.Chains.Eth2.Provider)
            default:
                err = fmt.Errorf("Unknown Eth 2.0 client '%s' selected", cfg.Chains.Eth2.Client.Selected)
        }
    })
    return beaconClient, err
}


func getDocker() (*client.Client, error) {
    var err error
    initDocker.Do(func() {
        docker, err = client.NewClientWithOpts(client.WithVersion(DockerAPIVersion))
    })
    return docker, err
}<|MERGE_RESOLUTION|>--- conflicted
+++ resolved
@@ -40,11 +40,8 @@
     ethClient *ethclient.Client
     mainnetEthClient *ethclient.Client
     rocketPool *rocketpool.RocketPool
-<<<<<<< HEAD
+    oneInchOracle *contracts.OneInchOracle
     rplFaucet *contracts.RPLFaucet
-=======
-    oneInchOracle *contracts.OneInchOracle
->>>>>>> be0d6a16
     beaconClient beacon.Client
     docker *client.Client
 
@@ -54,11 +51,8 @@
     initEthClient sync.Once
     initMainnetEthClient sync.Once
     initRocketPool sync.Once
-<<<<<<< HEAD
+    initOneInchOracle sync.Once
     initRplFaucet sync.Once
-=======
-    initOneInchOracle sync.Once
->>>>>>> be0d6a16
     initBeaconClient sync.Once
     initDocker sync.Once
 )
@@ -124,28 +118,29 @@
 }
 
 
-<<<<<<< HEAD
+func GetOneInchOracle(c *cli.Context) (*contracts.OneInchOracle, error) {
+    cfg, err := getConfig(c)
+    if err != nil {
+        return nil, err
+    }
+    mnec, err := getMainnetEthClient(cfg)
+    if err != nil {
+        return nil, err
+    }
+    return getOneInchOracle(cfg, mnec)
+}
+
+
 func GetRplFaucet(c *cli.Context) (*contracts.RPLFaucet, error) {
-=======
-func GetOneInchOracle(c *cli.Context) (*contracts.OneInchOracle, error) {
->>>>>>> be0d6a16
-    cfg, err := getConfig(c)
-    if err != nil {
-        return nil, err
-    }
-<<<<<<< HEAD
+    cfg, err := getConfig(c)
+    if err != nil {
+        return nil, err
+    }
     ec, err := getEthClient(cfg)
     if err != nil {
         return nil, err
     }
     return getRplFaucet(cfg, ec)
-=======
-    mnec, err := getMainnetEthClient(cfg)
-    if err != nil {
-        return nil, err
-    }
-    return getOneInchOracle(cfg, mnec)
->>>>>>> be0d6a16
 }
 
 
@@ -236,21 +231,21 @@
 }
 
 
-<<<<<<< HEAD
+func getOneInchOracle(cfg config.RocketPoolConfig, client *ethclient.Client) (*contracts.OneInchOracle, error) {
+    var err error
+    initOneInchOracle.Do(func() {
+        oneInchOracle, err = contracts.NewOneInchOracle(common.HexToAddress(cfg.Rocketpool.OneInchOracleAddress), client)
+    })
+    return oneInchOracle, err
+}
+
+
 func getRplFaucet(cfg config.RocketPoolConfig, client *ethclient.Client) (*contracts.RPLFaucet, error) {
     var err error
     initRplFaucet.Do(func() {
         rplFaucet, err = contracts.NewRPLFaucet(common.HexToAddress(cfg.Rocketpool.RPLFaucetAddress), client)
     })
     return rplFaucet, err
-=======
-func getOneInchOracle(cfg config.RocketPoolConfig, client *ethclient.Client) (*contracts.OneInchOracle, error) {
-    var err error
-    initOneInchOracle.Do(func() {
-        oneInchOracle, err = contracts.NewOneInchOracle(common.HexToAddress(cfg.Rocketpool.OneInchOracleAddress), client)
-    })
-    return oneInchOracle, err
->>>>>>> be0d6a16
 }
 
 
