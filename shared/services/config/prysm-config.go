--- conflicted
+++ resolved
@@ -5,26 +5,16 @@
 	"runtime"
 )
 
-<<<<<<< HEAD
-// v2.1.3-rc.0
+// v2.1.3
 const (
 	prysmBnTagAmd64           string = "prysmaticlabs/prysm-beacon-chain:HEAD-4de92b-debug"
 	prysmVcTagAmd64           string = "prysmaticlabs/prysm-validator:HEAD-4de92b-debug"
-	prysmTagArm64             string = "rocketpool/prysm:v2.1.3-rc.4"
+	prysmTagArm64             string = "rocketpool/prysm:v2.1.3"
 	defaultPrysmRpcPort       uint16 = 5053
 	defaultPrysmOpenRpcPort   bool   = false
 	defaultPrysmMaxPeers      uint16 = 45
 	PrysmFeeRecipientFilename string = "rp-fee-recipients.json"
 )
-=======
-// v2.1.2
-const prysmBnTagAmd64 string = "prysmaticlabs/prysm-beacon-chain:HEAD-4de92b-debug"
-const prysmVcTagAmd64 string = "prysmaticlabs/prysm-validator:HEAD-4de92b-debug"
-const prysmTagArm64 string = "rocketpool/prysm:v2.1.3"
-const defaultPrysmRpcPort uint16 = 5053
-const defaultPrysmOpenRpcPort bool = false
-const defaultPrysmMaxPeers uint16 = 45
->>>>>>> 9ccf98c4
 
 // Configuration for Prysm
 type PrysmConfig struct {
