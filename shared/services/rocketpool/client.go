--- conflicted
+++ resolved
@@ -978,8 +978,6 @@
 
 }
 
-<<<<<<< HEAD
-=======
 // pipeToStdOut pipes cmdOut to stdout
 // Adds to WaitGroup and calls Done
 func pipeToStdOut(cmdOut io.Reader, wg *sync.WaitGroup) {
@@ -1015,7 +1013,6 @@
 	wg.Wait()
 }
 
->>>>>>> 51d14909
 // Run a command and print its output
 func (c *Client) printOutput(cmdText string) error {
 
@@ -1024,68 +1021,37 @@
 	if err != nil {
 		return err
 	}
-<<<<<<< HEAD
+	defer cmd.Close()
+
+	cmdOut, cmdErr, err := cmd.OutputPipes()
+	if err != nil {
+		return err
+	}
+
+	// Start the command
+	if err := cmd.Start(); err != nil {
+		return err
+	}
+
+	pipeOutput(cmdOut, cmdErr)
+
+	// Wait for the command to exit
+	return cmd.Wait()
+
+}
+
+// Run a command and return its output
+func (c *Client) readOutput(cmdText string) ([]byte, error) {
+
+	// Initialize command
+	cmd, err := c.newCommand(cmdText)
+	if err != nil {
+		return []byte{}, err
+	}
 	defer func() {
 		_ = cmd.Close()
 	}()
 
-	// Copy command output to stdout & stderr
-	cmdOut, err := cmd.StdoutPipe()
-	if err != nil {
-		return err
-	}
-	cmdErr, err := cmd.StderrPipe()
-	if err != nil {
-		return err
-	}
-	go func() {
-		_, err := io.Copy(os.Stdout, cmdOut)
-		if err != nil {
-			log.Printf("Error piping stdout: %v", err)
-		}
-	}()
-	go func() {
-		_, err := io.Copy(os.Stderr, cmdErr)
-		if err != nil {
-			log.Printf("Error piping stderr: %v", err)
-		}
-	}()
-
-	// Run command
-	return cmd.Run()
-=======
-	defer cmd.Close()
-
-	cmdOut, cmdErr, err := cmd.OutputPipes()
-	if err != nil {
-		return err
-	}
-
-	// Start the command
-	if err := cmd.Start(); err != nil {
-		return err
-	}
-
-	pipeOutput(cmdOut, cmdErr)
-
-	// Wait for the command to exit
-	return cmd.Wait()
->>>>>>> 51d14909
-
-}
-
-// Run a command and return its output
-func (c *Client) readOutput(cmdText string) ([]byte, error) {
-
-	// Initialize command
-	cmd, err := c.newCommand(cmdText)
-	if err != nil {
-		return []byte{}, err
-	}
-	defer func() {
-		_ = cmd.Close()
-	}()
-
 	// Run command and return output
 	return cmd.Output()
 
